[package]
name = "reth_gnosis"
version = "0.1.0"
edition = "2021"

[lib]
name = "reth_gnosis"
path = "src/lib.rs"

[[bin]]
name = "reth"
path = "src/main.rs"

[dependencies]
<<<<<<< HEAD
gnosis-primitives = { git = "https://github.com/gnosischain/gnosis-stuff.git", tag = "v0.0.6" }

reth = { git = "https://github.com/paradigmxyz/reth", tag = "v1.7.0" }
reth-evm = { git = "https://github.com/paradigmxyz/reth", tag = "v1.7.0" }
reth-revm = { git = "https://github.com/paradigmxyz/reth", tag = "v1.7.0" }
reth-engine-primitives = { git = "https://github.com/paradigmxyz/reth", tag = "v1.7.0" }
reth-engine-local = { git = "https://github.com/paradigmxyz/reth", tag = "v1.7.0" }
reth-node-api = { git = "https://github.com/paradigmxyz/reth", tag = "v1.7.0" }
reth-node-builder = { git = "https://github.com/paradigmxyz/reth", tag = "v1.7.0" }
reth-node-ethereum = { git = "https://github.com/paradigmxyz/reth", tag = "v1.7.0" }
reth-node-metrics = { git = "https://github.com/paradigmxyz/reth", tag = "v1.7.0" }
reth-evm-ethereum = { git = "https://github.com/paradigmxyz/reth", tag = "v1.7.0" }
reth-ethereum-consensus = { git = "https://github.com/paradigmxyz/reth", tag = "v1.7.0" }
reth-chainspec = { git = "https://github.com/paradigmxyz/reth", tag = "v1.7.0" }
reth-chain-state = { git = "https://github.com/paradigmxyz/reth", tag = "v1.7.0" }
reth-consensus = { git = "https://github.com/paradigmxyz/reth", tag = "v1.7.0" }
reth-cli = { git = "https://github.com/paradigmxyz/reth", tag = "v1.7.0" }
reth-cli-commands = { git = "https://github.com/paradigmxyz/reth", tag = "v1.7.0" }
reth-cli-runner = { git = "https://github.com/paradigmxyz/reth", tag = "v1.7.0" }
reth-cli-util = { git = "https://github.com/paradigmxyz/reth", tag = "v1.7.0" }
reth-prune-types = { git = "https://github.com/paradigmxyz/reth", tag = "v1.7.0" }
reth-basic-payload-builder = { git = "https://github.com/paradigmxyz/reth", tag = "v1.7.0" }
reth-payload-builder = { git = "https://github.com/paradigmxyz/reth", tag = "v1.7.0" }
reth-ethereum-forks = { git = "https://github.com/paradigmxyz/reth", tag = "v1.7.0" }
reth-ethereum-payload-builder = { git = "https://github.com/paradigmxyz/reth", tag = "v1.7.0" }
reth-ethereum-engine-primitives = { git = "https://github.com/paradigmxyz/reth", tag = "v1.7.0" }
reth-ethereum-primitives = { git = "https://github.com/paradigmxyz/reth", tag = "v1.7.0" }
reth-fs-util = { git = "https://github.com/paradigmxyz/reth", tag = "v1.7.0" }
reth-db = { git = "https://github.com/paradigmxyz/reth", tag = "v1.7.0" }
reth-db-api = { git = "https://github.com/paradigmxyz/reth", tag = "v1.7.0" }
reth-db-common = { git = "https://github.com/paradigmxyz/reth", tag = "v1.7.0" }
reth-etl = { git = "https://github.com/paradigmxyz/reth", tag = "v1.7.0" }
reth-era = { git = "https://github.com/paradigmxyz/reth", tag = "v1.7.0" }
reth-era-downloader = { git = "https://github.com/paradigmxyz/reth", tag = "v1.7.0" }
reth-era-utils = { git = "https://github.com/paradigmxyz/reth", tag = "v1.7.0" }
reth-errors = { git = "https://github.com/paradigmxyz/reth", tag = "v1.7.0" }
reth-eth-wire-types = { git = "https://github.com/paradigmxyz/reth", tag = "v1.7.0" }
reth-network-peers = { git = "https://github.com/paradigmxyz/reth", tag = "v1.7.0" }
reth-primitives = { git = "https://github.com/paradigmxyz/reth", tag = "v1.7.0" }
reth-primitives-traits = { git = "https://github.com/paradigmxyz/reth", tag = "v1.7.0" }
reth-provider = { git = "https://github.com/paradigmxyz/reth", tag = "v1.7.0", features = [
    "test-utils",
] }
reth-rpc = { git = "https://github.com/paradigmxyz/reth", tag = "v1.7.0" }
reth-stages = { git = "https://github.com/paradigmxyz/reth", tag = "v1.7.0" }
reth-stages-api = { git = "https://github.com/paradigmxyz/reth", tag = "v1.7.0" }
reth-stages-types = { git = "https://github.com/paradigmxyz/reth", tag = "v1.7.0" }
reth-static-file-types = { git = "https://github.com/paradigmxyz/reth", tag = "v1.7.0" }
reth-stateless = { git = "https://github.com/paradigmxyz/reth", tag = "v1.7.0" }
reth-storage-api = { git = "https://github.com/paradigmxyz/reth", tag = "v1.7.0" }
reth-tracing = { git = "https://github.com/paradigmxyz/reth", tag = "v1.7.0" }
reth-trie = { git = "https://github.com/paradigmxyz/reth", tag = "v1.7.0" }
reth-trie-db = { git = "https://github.com/paradigmxyz/reth", tag = "v1.7.0" }
reth-transaction-pool = { git = "https://github.com/paradigmxyz/reth", tag = "v1.7.0" }
=======
gnosis-primitives = { git = "https://github.com/gnosischain/gnosis-stuff.git", tag = "v0.1.8" }

reth = { git = "https://github.com/paradigmxyz/reth", tag = "v1.8.2" }
reth-evm = { git = "https://github.com/paradigmxyz/reth", tag = "v1.8.2" }
reth-revm = { git = "https://github.com/paradigmxyz/reth", tag = "v1.8.2" }
reth-engine-primitives = { git = "https://github.com/paradigmxyz/reth", tag = "v1.8.2" }
reth-engine-local = { git = "https://github.com/paradigmxyz/reth", tag = "v1.8.2" }
reth-node-builder = { git = "https://github.com/paradigmxyz/reth", tag = "v1.8.2" }
reth-node-ethereum = { git = "https://github.com/paradigmxyz/reth", tag = "v1.8.2" }
reth-evm-ethereum = { git = "https://github.com/paradigmxyz/reth", tag = "v1.8.2" }
reth-ethereum-consensus = { git = "https://github.com/paradigmxyz/reth", tag = "v1.8.2" }
reth-chainspec = { git = "https://github.com/paradigmxyz/reth", tag = "v1.8.2" }
reth-chain-state = { git = "https://github.com/paradigmxyz/reth", tag = "v1.8.2" }
reth-consensus = { git = "https://github.com/paradigmxyz/reth", tag = "v1.8.2" }
reth-cli = { git = "https://github.com/paradigmxyz/reth", tag = "v1.8.2" }
reth-cli-commands = { git = "https://github.com/paradigmxyz/reth", tag = "v1.8.2" }
reth-cli-util = { git = "https://github.com/paradigmxyz/reth", tag = "v1.8.2" }
reth-prune-types = { git = "https://github.com/paradigmxyz/reth", tag = "v1.8.2" }
reth-basic-payload-builder = { git = "https://github.com/paradigmxyz/reth", tag = "v1.8.2" }
reth-payload-builder = { git = "https://github.com/paradigmxyz/reth", tag = "v1.8.2" }
reth-ethereum-forks = { git = "https://github.com/paradigmxyz/reth", tag = "v1.8.2" }
reth-ethereum-payload-builder = { git = "https://github.com/paradigmxyz/reth", tag = "v1.8.2" }
reth-ethereum-engine-primitives = { git = "https://github.com/paradigmxyz/reth", tag = "v1.8.2" }
reth-ethereum-primitives = { git = "https://github.com/paradigmxyz/reth", tag = "v1.8.2" }
reth-fs-util = { git = "https://github.com/paradigmxyz/reth", tag = "v1.8.2" }
reth-provider = { git = "https://github.com/paradigmxyz/reth", tag = "v1.8.2", features = [
    "test-utils",
] }
reth-primitives-traits = { git = "https://github.com/paradigmxyz/reth", tag = "v1.8.2" }
reth-errors = { git = "https://github.com/paradigmxyz/reth", tag = "v1.8.2" }
reth-db = { git = "https://github.com/paradigmxyz/reth", tag = "v1.8.2" }
reth-db-api = { git = "https://github.com/paradigmxyz/reth", tag = "v1.8.2" }
reth-db-common = { git = "https://github.com/paradigmxyz/reth", tag = "v1.8.2" }
reth-network-peers = { git = "https://github.com/paradigmxyz/reth", tag = "v1.8.2" }
reth-eth-wire-types = { git = "https://github.com/paradigmxyz/reth", tag = "v1.8.2" }
reth-rpc = { git = "https://github.com/paradigmxyz/reth", tag = "v1.8.2" }
reth-stages = { git = "https://github.com/paradigmxyz/reth", tag = "v1.8.2" }
reth-stages-api = { git = "https://github.com/paradigmxyz/reth", tag = "v1.8.2" }
reth-stages-types = { git = "https://github.com/paradigmxyz/reth", tag = "v1.8.2" }
reth-stateless = { git = "https://github.com/paradigmxyz/reth", tag = "v1.8.2" }
reth-primitives = { git = "https://github.com/paradigmxyz/reth", tag = "v1.8.2" }
reth-tracing = { git = "https://github.com/paradigmxyz/reth", tag = "v1.8.2" }
reth-trie = { git = "https://github.com/paradigmxyz/reth", tag = "v1.8.2" }
reth-trie-db = { git = "https://github.com/paradigmxyz/reth", tag = "v1.8.2" }
reth-transaction-pool = { git = "https://github.com/paradigmxyz/reth", tag = "v1.8.2" }
>>>>>>> 23d5f5fe

eyre = "0.6"
clap = { version = "4.5.6", features = ["derive"] }
derive_more = { version = "2", default-features = false, features = ["full"] }

# revm
revm = { version = "29.0.0", features = ["std"], default-features = false }
revm-database = { version = "7.0.5", default-features = false }
revm-state = { version = "7.0.5", default-features = false }
revm-primitives = { version = "20.2.1", features = [
    "std",
], default-features = false }
revm-inspectors = "0.29.0"

futures-util = { version = "0.3", default-features = false }
serde = { version = "1.0", features = ["derive"], default-features = false }
serde_json = "1.0"
serde_with = "3"
hex = "0.4.3"
walkdir = "2.3.3"
thiserror = { version = "2.0.0", default-features = false }
thiserror-no-std = { version = "2.0.2", default-features = false }

# eth
alloy-chains = { version = "0.2.5", default-features = false }
alloy-dyn-abi = "1.3.1"
alloy-evm = { version = "0.21.0", default-features = false }
alloy-primitives = { version = "1.3.1", default-features = false }
alloy-sol-macro = "1.3.1"
alloy-sol-types = "1.3.1"

alloy-rlp = { version = "0.3.10", default-features = false }
alloy-trie = { version = "0.9.1", default-features = false }

alloy-consensus = { version = "1.0.37", default-features = false }
alloy-eips = { version = "1.0.37", default-features = false }
alloy-genesis = { version = "1.0.37", default-features = false }
alloy-network = { version = "1.0.37", default-features = false }
alloy-rpc-types-eth = { version = "1.0.37", default-features = false }
alloy-serde = { version = "1.0.37", default-features = false }

rayon = "1.7"

tracing = "0.1.0"
reqwest = "0.12"
tokio = "1"
anyhow = "1.0.98"
indicatif = "0.17"
zstd = "0.12"

[target.'cfg(unix)'.dependencies]
tikv-jemalloc-ctl = "0.6"
tikv-jemallocator = { version = "0.6", optional = true }
libc = "0.2"

[features]
default = ["jemalloc"]
jemalloc = ["dep:tikv-jemallocator"]
testing = []
failing-tests = []
serde = []<|MERGE_RESOLUTION|>--- conflicted
+++ resolved
@@ -12,62 +12,6 @@
 path = "src/main.rs"
 
 [dependencies]
-<<<<<<< HEAD
-gnosis-primitives = { git = "https://github.com/gnosischain/gnosis-stuff.git", tag = "v0.0.6" }
-
-reth = { git = "https://github.com/paradigmxyz/reth", tag = "v1.7.0" }
-reth-evm = { git = "https://github.com/paradigmxyz/reth", tag = "v1.7.0" }
-reth-revm = { git = "https://github.com/paradigmxyz/reth", tag = "v1.7.0" }
-reth-engine-primitives = { git = "https://github.com/paradigmxyz/reth", tag = "v1.7.0" }
-reth-engine-local = { git = "https://github.com/paradigmxyz/reth", tag = "v1.7.0" }
-reth-node-api = { git = "https://github.com/paradigmxyz/reth", tag = "v1.7.0" }
-reth-node-builder = { git = "https://github.com/paradigmxyz/reth", tag = "v1.7.0" }
-reth-node-ethereum = { git = "https://github.com/paradigmxyz/reth", tag = "v1.7.0" }
-reth-node-metrics = { git = "https://github.com/paradigmxyz/reth", tag = "v1.7.0" }
-reth-evm-ethereum = { git = "https://github.com/paradigmxyz/reth", tag = "v1.7.0" }
-reth-ethereum-consensus = { git = "https://github.com/paradigmxyz/reth", tag = "v1.7.0" }
-reth-chainspec = { git = "https://github.com/paradigmxyz/reth", tag = "v1.7.0" }
-reth-chain-state = { git = "https://github.com/paradigmxyz/reth", tag = "v1.7.0" }
-reth-consensus = { git = "https://github.com/paradigmxyz/reth", tag = "v1.7.0" }
-reth-cli = { git = "https://github.com/paradigmxyz/reth", tag = "v1.7.0" }
-reth-cli-commands = { git = "https://github.com/paradigmxyz/reth", tag = "v1.7.0" }
-reth-cli-runner = { git = "https://github.com/paradigmxyz/reth", tag = "v1.7.0" }
-reth-cli-util = { git = "https://github.com/paradigmxyz/reth", tag = "v1.7.0" }
-reth-prune-types = { git = "https://github.com/paradigmxyz/reth", tag = "v1.7.0" }
-reth-basic-payload-builder = { git = "https://github.com/paradigmxyz/reth", tag = "v1.7.0" }
-reth-payload-builder = { git = "https://github.com/paradigmxyz/reth", tag = "v1.7.0" }
-reth-ethereum-forks = { git = "https://github.com/paradigmxyz/reth", tag = "v1.7.0" }
-reth-ethereum-payload-builder = { git = "https://github.com/paradigmxyz/reth", tag = "v1.7.0" }
-reth-ethereum-engine-primitives = { git = "https://github.com/paradigmxyz/reth", tag = "v1.7.0" }
-reth-ethereum-primitives = { git = "https://github.com/paradigmxyz/reth", tag = "v1.7.0" }
-reth-fs-util = { git = "https://github.com/paradigmxyz/reth", tag = "v1.7.0" }
-reth-db = { git = "https://github.com/paradigmxyz/reth", tag = "v1.7.0" }
-reth-db-api = { git = "https://github.com/paradigmxyz/reth", tag = "v1.7.0" }
-reth-db-common = { git = "https://github.com/paradigmxyz/reth", tag = "v1.7.0" }
-reth-etl = { git = "https://github.com/paradigmxyz/reth", tag = "v1.7.0" }
-reth-era = { git = "https://github.com/paradigmxyz/reth", tag = "v1.7.0" }
-reth-era-downloader = { git = "https://github.com/paradigmxyz/reth", tag = "v1.7.0" }
-reth-era-utils = { git = "https://github.com/paradigmxyz/reth", tag = "v1.7.0" }
-reth-errors = { git = "https://github.com/paradigmxyz/reth", tag = "v1.7.0" }
-reth-eth-wire-types = { git = "https://github.com/paradigmxyz/reth", tag = "v1.7.0" }
-reth-network-peers = { git = "https://github.com/paradigmxyz/reth", tag = "v1.7.0" }
-reth-primitives = { git = "https://github.com/paradigmxyz/reth", tag = "v1.7.0" }
-reth-primitives-traits = { git = "https://github.com/paradigmxyz/reth", tag = "v1.7.0" }
-reth-provider = { git = "https://github.com/paradigmxyz/reth", tag = "v1.7.0", features = [
-    "test-utils",
-] }
-reth-rpc = { git = "https://github.com/paradigmxyz/reth", tag = "v1.7.0" }
-reth-stages = { git = "https://github.com/paradigmxyz/reth", tag = "v1.7.0" }
-reth-stages-api = { git = "https://github.com/paradigmxyz/reth", tag = "v1.7.0" }
-reth-stages-types = { git = "https://github.com/paradigmxyz/reth", tag = "v1.7.0" }
-reth-static-file-types = { git = "https://github.com/paradigmxyz/reth", tag = "v1.7.0" }
-reth-stateless = { git = "https://github.com/paradigmxyz/reth", tag = "v1.7.0" }
-reth-storage-api = { git = "https://github.com/paradigmxyz/reth", tag = "v1.7.0" }
-reth-tracing = { git = "https://github.com/paradigmxyz/reth", tag = "v1.7.0" }
-reth-trie = { git = "https://github.com/paradigmxyz/reth", tag = "v1.7.0" }
-reth-trie-db = { git = "https://github.com/paradigmxyz/reth", tag = "v1.7.0" }
-reth-transaction-pool = { git = "https://github.com/paradigmxyz/reth", tag = "v1.7.0" }
-=======
 gnosis-primitives = { git = "https://github.com/gnosischain/gnosis-stuff.git", tag = "v0.1.8" }
 
 reth = { git = "https://github.com/paradigmxyz/reth", tag = "v1.8.2" }
@@ -75,8 +19,10 @@
 reth-revm = { git = "https://github.com/paradigmxyz/reth", tag = "v1.8.2" }
 reth-engine-primitives = { git = "https://github.com/paradigmxyz/reth", tag = "v1.8.2" }
 reth-engine-local = { git = "https://github.com/paradigmxyz/reth", tag = "v1.8.2" }
+reth-node-api = { git = "https://github.com/paradigmxyz/reth", tag = "v1.8.2" }
 reth-node-builder = { git = "https://github.com/paradigmxyz/reth", tag = "v1.8.2" }
 reth-node-ethereum = { git = "https://github.com/paradigmxyz/reth", tag = "v1.8.2" }
+reth-node-metrics = { git = "https://github.com/paradigmxyz/reth", tag = "v1.8.2" }
 reth-evm-ethereum = { git = "https://github.com/paradigmxyz/reth", tag = "v1.8.2" }
 reth-ethereum-consensus = { git = "https://github.com/paradigmxyz/reth", tag = "v1.8.2" }
 reth-chainspec = { git = "https://github.com/paradigmxyz/reth", tag = "v1.8.2" }
@@ -84,6 +30,7 @@
 reth-consensus = { git = "https://github.com/paradigmxyz/reth", tag = "v1.8.2" }
 reth-cli = { git = "https://github.com/paradigmxyz/reth", tag = "v1.8.2" }
 reth-cli-commands = { git = "https://github.com/paradigmxyz/reth", tag = "v1.8.2" }
+reth-cli-runner = { git = "https://github.com/paradigmxyz/reth", tag = "v1.8.2" }
 reth-cli-util = { git = "https://github.com/paradigmxyz/reth", tag = "v1.8.2" }
 reth-prune-types = { git = "https://github.com/paradigmxyz/reth", tag = "v1.8.2" }
 reth-basic-payload-builder = { git = "https://github.com/paradigmxyz/reth", tag = "v1.8.2" }
@@ -93,27 +40,32 @@
 reth-ethereum-engine-primitives = { git = "https://github.com/paradigmxyz/reth", tag = "v1.8.2" }
 reth-ethereum-primitives = { git = "https://github.com/paradigmxyz/reth", tag = "v1.8.2" }
 reth-fs-util = { git = "https://github.com/paradigmxyz/reth", tag = "v1.8.2" }
+reth-db = { git = "https://github.com/paradigmxyz/reth", tag = "v1.8.2" }
+reth-db-api = { git = "https://github.com/paradigmxyz/reth", tag = "v1.8.2" }
+reth-db-common = { git = "https://github.com/paradigmxyz/reth", tag = "v1.8.2" }
+reth-etl = { git = "https://github.com/paradigmxyz/reth", tag = "v1.8.2" }
+reth-era = { git = "https://github.com/paradigmxyz/reth", tag = "v1.8.2" }
+reth-era-downloader = { git = "https://github.com/paradigmxyz/reth", tag = "v1.8.2" }
+reth-era-utils = { git = "https://github.com/paradigmxyz/reth", tag = "v1.8.2" }
+reth-errors = { git = "https://github.com/paradigmxyz/reth", tag = "v1.8.2" }
+reth-eth-wire-types = { git = "https://github.com/paradigmxyz/reth", tag = "v1.8.2" }
+reth-network-peers = { git = "https://github.com/paradigmxyz/reth", tag = "v1.8.2" }
+reth-primitives = { git = "https://github.com/paradigmxyz/reth", tag = "v1.8.2" }
+reth-primitives-traits = { git = "https://github.com/paradigmxyz/reth", tag = "v1.8.2" }
 reth-provider = { git = "https://github.com/paradigmxyz/reth", tag = "v1.8.2", features = [
     "test-utils",
 ] }
-reth-primitives-traits = { git = "https://github.com/paradigmxyz/reth", tag = "v1.8.2" }
-reth-errors = { git = "https://github.com/paradigmxyz/reth", tag = "v1.8.2" }
-reth-db = { git = "https://github.com/paradigmxyz/reth", tag = "v1.8.2" }
-reth-db-api = { git = "https://github.com/paradigmxyz/reth", tag = "v1.8.2" }
-reth-db-common = { git = "https://github.com/paradigmxyz/reth", tag = "v1.8.2" }
-reth-network-peers = { git = "https://github.com/paradigmxyz/reth", tag = "v1.8.2" }
-reth-eth-wire-types = { git = "https://github.com/paradigmxyz/reth", tag = "v1.8.2" }
 reth-rpc = { git = "https://github.com/paradigmxyz/reth", tag = "v1.8.2" }
 reth-stages = { git = "https://github.com/paradigmxyz/reth", tag = "v1.8.2" }
 reth-stages-api = { git = "https://github.com/paradigmxyz/reth", tag = "v1.8.2" }
 reth-stages-types = { git = "https://github.com/paradigmxyz/reth", tag = "v1.8.2" }
+reth-static-file-types = { git = "https://github.com/paradigmxyz/reth", tag = "v1.8.2" }
 reth-stateless = { git = "https://github.com/paradigmxyz/reth", tag = "v1.8.2" }
-reth-primitives = { git = "https://github.com/paradigmxyz/reth", tag = "v1.8.2" }
+reth-storage-api = { git = "https://github.com/paradigmxyz/reth", tag = "v1.8.2" }
 reth-tracing = { git = "https://github.com/paradigmxyz/reth", tag = "v1.8.2" }
 reth-trie = { git = "https://github.com/paradigmxyz/reth", tag = "v1.8.2" }
 reth-trie-db = { git = "https://github.com/paradigmxyz/reth", tag = "v1.8.2" }
 reth-transaction-pool = { git = "https://github.com/paradigmxyz/reth", tag = "v1.8.2" }
->>>>>>> 23d5f5fe
 
 eyre = "0.6"
 clap = { version = "4.5.6", features = ["derive"] }
