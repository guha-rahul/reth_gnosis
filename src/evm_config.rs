use alloy_consensus::BlockHeader;
use alloy_primitives::{Address, U256};
use alloy_rlp::Encodable;
use gnosis_primitives::header::GnosisHeader;
use reth::rpc::types::engine::ExecutionData;
use reth_evm::eth::EthBlockExecutionCtx;
use reth_evm::{ConfigureEngineEvm, EvmEnvFor, ExecutableTxIterator, ExecutionCtxFor};
use reth_primitives::TxTy;
use reth_primitives_traits::constants::MAX_TX_GAS_LIMIT_OSAKA;
use reth_primitives_traits::{SealedBlock, SealedHeader, SignedTransaction};
use reth_provider::errors::any::AnyError;
use revm::context_interface::block::BlobExcessGasAndPrice;

use alloy_eips::Decodable2718;
use core::fmt::Debug;
use reth_chainspec::{EthChainSpec, EthereumHardforks};
use reth_evm::{env::EvmEnv, ConfigureEvm, NextBlockEnvAttributes};
use reth_evm_ethereum::{revm_spec, revm_spec_by_timestamp_and_block_number, RethReceiptBuilder};
use revm::context::{BlockEnv, CfgEnv};
use revm_primitives::hardfork::SpecId;
use revm_primitives::Bytes;
use std::borrow::Cow;
use std::fs::OpenOptions;
use std::io::Write;
use std::{convert::Infallible, sync::Arc};

use crate::blobs::CANCUN_BLOB_PARAMS;
use crate::block::GnosisBlockExecutorFactory;
use crate::build::GnosisBlockAssembler;
use crate::evm::factory::GnosisEvmFactory;
use crate::primitives::block::GnosisBlock;
use crate::primitives::GnosisNodePrimitives;
use crate::spec::gnosis_spec::GnosisChainSpec;

/// Returns a configuration environment for the EVM based on the given chain specification and timestamp.
pub fn get_cfg_env(chain_spec: &GnosisChainSpec, spec: SpecId, timestamp: u64) -> CfgEnv {
    let mut cfg = CfgEnv::new()
        .with_chain_id(chain_spec.chain().id())
        .with_spec(spec);

    if !chain_spec.is_shanghai_active_at_timestamp(timestamp) {
        // EIP-170 is enabled at the Shanghai Fork on Gnosis Chain
        cfg.limit_contract_code_size = Some(usize::MAX);
    }
    cfg
}

// REF: https://github.com/paradigmxyz/reth/blob/d3b299754fe79b051bec022e67e922f6792f2a17/crates/ethereum/evm/src/lib.rs#L54
/// Custom EVM configuration
#[derive(Debug, Clone)]
pub struct GnosisEvmConfig {
    /// Inner [`GnosisBlockExecutorFactory`].
    pub executor_factory:
        GnosisBlockExecutorFactory<RethReceiptBuilder, Arc<GnosisChainSpec>, GnosisEvmFactory>,
    /// Ethereum block assembler.
    pub block_assembler: GnosisBlockAssembler<GnosisChainSpec>,
    /// Spec.
    chain_spec: Arc<GnosisChainSpec>,
}

impl GnosisEvmConfig {
    /// Creates a new [`GnosisEvmConfig`] with the given chain spec.
    pub fn new(chain_spec: Arc<GnosisChainSpec>) -> Self {
        // Parsing fields MANDATORY for GnosisBlockExecutorFactory
        let fee_collector_address = chain_spec
            .genesis()
            .config
            .extra_fields
            .get("eip1559collector")
            .expect("no eip1559collector field");
        let fee_collector_address: Address = serde_json::from_value(fee_collector_address.clone())
            .expect("failed to parse eip1559collector field");

        let block_rewards_address = chain_spec
            .genesis()
            .config
            .extra_fields
            .get("blockRewardsContract")
            .expect("no eip1559collector field");
        let block_rewards_address: Address = serde_json::from_value(block_rewards_address.clone())
            .expect("failed to parse eip1559collector field");

        Self {
            block_assembler: GnosisBlockAssembler::new(chain_spec.clone()),
            executor_factory: GnosisBlockExecutorFactory::new(
                RethReceiptBuilder::default(),
                chain_spec.clone(),
                GnosisEvmFactory {
                    fee_collector_address,
                },
                block_rewards_address,
            ),
            chain_spec,
        }
    }

    /// Returns the chain spec associated with this configuration.
    pub fn chain_spec(&self) -> &GnosisChainSpec {
        &self.chain_spec
    }

    /// Sets the extra data for the block assembler.
    pub fn with_extra_data(mut self, extra_data: Bytes) -> Self {
        self.block_assembler.extra_data = extra_data;
        self
    }
}

impl ConfigureEvm for GnosisEvmConfig {
    type Primitives = GnosisNodePrimitives;
    type Error = Infallible;
    type NextBlockEnvCtx = NextBlockEnvAttributes;
    type BlockExecutorFactory =
        GnosisBlockExecutorFactory<RethReceiptBuilder, Arc<GnosisChainSpec>, GnosisEvmFactory>;
    type BlockAssembler = GnosisBlockAssembler<GnosisChainSpec>;

    fn block_executor_factory(&self) -> &Self::BlockExecutorFactory {
        &self.executor_factory
    }

    fn block_assembler(&self) -> &Self::BlockAssembler {
        &self.block_assembler
    }

<<<<<<< HEAD
    fn evm_env(&self, header: &GnosisHeader) -> EvmEnv {
=======
    fn evm_env(&self, header: &Header) -> Result<EvmEnv, Self::Error> {
>>>>>>> c2fb892d
        let blob_params = self.chain_spec().blob_params_at_timestamp(header.timestamp);
        let spec = revm_spec(self.chain_spec(), header);

        // configure evm env based on parent block
        let mut cfg_env = get_cfg_env(self.chain_spec(), spec, header.timestamp);

        if let Some(blob_params) = &blob_params {
            cfg_env.set_max_blobs_per_tx(blob_params.max_blobs_per_tx);
        }

        if self
            .chain_spec()
            .is_osaka_active_at_timestamp(header.timestamp)
        {
            cfg_env.tx_gas_limit_cap = Some(MAX_TX_GAS_LIMIT_OSAKA);
        }

        // derive the EIP-4844 blob fees from the header's `excess_blob_gas` and the current
        // blobparams
        let blob_excess_gas_and_price =
            header
                .excess_blob_gas
                .zip(blob_params)
                .map(|(excess_blob_gas, params)| {
                    let blob_gasprice = params.calc_blob_fee(excess_blob_gas);
                    BlobExcessGasAndPrice {
                        excess_blob_gas,
                        blob_gasprice,
                    }
                });

        let block_env = BlockEnv {
            number: U256::from(header.number()),
            beneficiary: header.beneficiary(),
            timestamp: U256::from(header.timestamp()),
            difficulty: if spec >= SpecId::MERGE {
                U256::ZERO
            } else {
                header.difficulty()
            },
            prevrandao: if spec >= SpecId::MERGE {
                header.mix_hash()
            } else {
                None
            },
            gas_limit: header.gas_limit(),
            basefee: header.base_fee_per_gas().unwrap_or_default(),
            blob_excess_gas_and_price,
        };

        Ok(EvmEnv { cfg_env, block_env })
    }

    fn next_evm_env(
        &self,
        parent: &GnosisHeader,
        attributes: &NextBlockEnvAttributes,
    ) -> Result<EvmEnv, Self::Error> {
        // ensure we're not missing any timestamp based hardforks
        let chain_spec = self.chain_spec();
        let blob_params = chain_spec.blob_params_at_timestamp(attributes.timestamp);
        let spec_id = revm_spec_by_timestamp_and_block_number(
            chain_spec,
            attributes.timestamp,
            parent.number() + 1,
        );

        // configure evm env based on parent block
        let mut cfg = get_cfg_env(&self.chain_spec, spec_id, attributes.timestamp);

        if let Some(blob_params) = &blob_params {
            cfg.set_max_blobs_per_tx(blob_params.max_blobs_per_tx);
        }

        if self
            .chain_spec()
            .is_osaka_active_at_timestamp(attributes.timestamp)
        {
            cfg.tx_gas_limit_cap = Some(MAX_TX_GAS_LIMIT_OSAKA);
        }

        // if the parent block did not have excess blob gas (i.e. it was pre-cancun), but it is
        // cancun now, we need to set the excess blob gas to the default value(0)
        let blob_excess_gas_and_price = parent
            .maybe_next_block_excess_blob_gas(blob_params)
            .or_else(|| (spec_id == SpecId::CANCUN).then_some(0))
            .map(|excess_blob_gas| {
                let blob_gasprice = blob_params
                    .unwrap_or(CANCUN_BLOB_PARAMS)
                    .calc_blob_fee(excess_blob_gas);
                BlobExcessGasAndPrice {
                    excess_blob_gas,
                    blob_gasprice,
                }
            });

        let basefee = chain_spec.next_block_base_fee(parent, attributes.timestamp);

        let gas_limit = attributes.gas_limit;

        let block_env = BlockEnv {
            number: U256::from(parent.number + 1),
            beneficiary: attributes.suggested_fee_recipient,
            timestamp: U256::from(attributes.timestamp),
            difficulty: U256::ZERO,
            prevrandao: Some(attributes.prev_randao),
            gas_limit,
            // calculate basefee based on parent block's gas usage
            basefee: basefee.unwrap_or_default(),
            // calculate excess gas based on parent block's blob gas usage
            blob_excess_gas_and_price,
        };

        Ok((cfg, block_env).into())
    }

    fn context_for_block<'a>(
        &self,
<<<<<<< HEAD
        block: &'a SealedBlock<GnosisBlock>,
    ) -> EthBlockExecutionCtx<'a> {
        if block.number() > 12000 {
            let mut out = Vec::new();
            block.encode(&mut out);
            // convert block_rlp to hex and output it to a file (append, and create if not exists)
            let block_rlp_hex = hex::encode(out);

            // std::fs::write("block_rlp.txt", format!("block_rlp for block {}: {}\n", block.number(), block_rlp_hex)).unwrap();
            let mut file = OpenOptions::new()
                .create(true)
                .append(true)
                .open("block_rlp.txt")
                .unwrap();
            writeln!(
                file,
                "block_rlp for block {}: {}",
                block.number(),
                block_rlp_hex
            )
            .unwrap();
        }

        EthBlockExecutionCtx {
=======
        block: &'a SealedBlock<Block>,
    ) -> Result<EthBlockExecutionCtx<'a>, Self::Error> {
        Ok(EthBlockExecutionCtx {
>>>>>>> c2fb892d
            parent_hash: block.header().parent_hash,
            parent_beacon_block_root: block.header().parent_beacon_block_root,
            ommers: &[],
            withdrawals: block.body().withdrawals.as_ref().map(Cow::Borrowed),
        })
    }

    fn context_for_next_block(
        &self,
        parent: &SealedHeader<GnosisHeader>,
        attributes: Self::NextBlockEnvCtx,
    ) -> Result<EthBlockExecutionCtx<'_>, Self::Error> {
        Ok(EthBlockExecutionCtx {
            parent_hash: parent.hash(),
            parent_beacon_block_root: attributes.parent_beacon_block_root,
            ommers: &[],
            withdrawals: attributes.withdrawals.map(Cow::Owned),
        })
    }
    // modifications to EIP-1559 gas accounting handler has been moved to Handler in gnosis_evm.rs
    // ConfigureEvmEnv and BlockExecutionStrategyFactory traits are merged into a single ConfigureEvm trait
}

impl ConfigureEngineEvm<ExecutionData> for GnosisEvmConfig {
    fn evm_env_for_payload(&self, payload: &ExecutionData) -> EvmEnvFor<Self> {
        let timestamp = payload.payload.timestamp();
        let block_number = payload.payload.block_number();

        let blob_params = self.chain_spec().blob_params_at_timestamp(timestamp);
        let spec =
            revm_spec_by_timestamp_and_block_number(self.chain_spec(), timestamp, block_number);

        // configure evm env based on parent block
        let mut cfg_env = get_cfg_env(self.chain_spec(), spec, timestamp);

        if let Some(blob_params) = &blob_params {
            cfg_env.set_max_blobs_per_tx(blob_params.max_blobs_per_tx);
        }

        if self.chain_spec().is_osaka_active_at_timestamp(timestamp) {
            cfg_env.tx_gas_limit_cap = Some(MAX_TX_GAS_LIMIT_OSAKA);
        }

        // derive the EIP-4844 blob fees from the header's `excess_blob_gas` and the current
        // blobparams
        let blob_excess_gas_and_price =
            payload
                .payload
                .excess_blob_gas()
                .zip(blob_params)
                .map(|(excess_blob_gas, params)| {
                    let blob_gasprice = params.calc_blob_fee(excess_blob_gas);
                    BlobExcessGasAndPrice {
                        excess_blob_gas,
                        blob_gasprice,
                    }
                });

        let block_env = BlockEnv {
            number: U256::from(block_number),
            beneficiary: payload.payload.fee_recipient(),
            timestamp: U256::from(timestamp),
            difficulty: if spec >= SpecId::MERGE {
                U256::ZERO
            } else {
                payload.payload.as_v1().prev_randao.into()
            },
            prevrandao: (spec >= SpecId::MERGE).then(|| payload.payload.as_v1().prev_randao),
            gas_limit: payload.payload.gas_limit(),
            basefee: payload.payload.saturated_base_fee_per_gas(),
            blob_excess_gas_and_price,
        };

        EvmEnv { cfg_env, block_env }
    }

    fn context_for_payload<'a>(&self, payload: &'a ExecutionData) -> ExecutionCtxFor<'a, Self> {
        EthBlockExecutionCtx {
            parent_hash: payload.parent_hash(),
            parent_beacon_block_root: payload.sidecar.parent_beacon_block_root(),
            ommers: &[],
            withdrawals: payload
                .payload
                .withdrawals()
                .map(|w| Cow::Owned(w.clone().into())),
        }
    }

    fn tx_iterator_for_payload(&self, payload: &ExecutionData) -> impl ExecutableTxIterator<Self> {
        payload
            .payload
            .transactions()
            .clone()
            .into_iter()
            .map(|tx| {
                let tx = TxTy::<Self::Primitives>::decode_2718_exact(tx.as_ref())
                    .map_err(AnyError::new)?;
                let signer = tx.try_recover().map_err(AnyError::new)?;
                Ok::<_, AnyError>(tx.with_signer(signer))
            })
    }
}<|MERGE_RESOLUTION|>--- conflicted
+++ resolved
@@ -122,11 +122,7 @@
         &self.block_assembler
     }
 
-<<<<<<< HEAD
-    fn evm_env(&self, header: &GnosisHeader) -> EvmEnv {
-=======
-    fn evm_env(&self, header: &Header) -> Result<EvmEnv, Self::Error> {
->>>>>>> c2fb892d
+    fn evm_env(&self, header: &GnosisHeader) -> Result<EvmEnv, Self::Error> {
         let blob_params = self.chain_spec().blob_params_at_timestamp(header.timestamp);
         let spec = revm_spec(self.chain_spec(), header);
 
@@ -245,36 +241,9 @@
 
     fn context_for_block<'a>(
         &self,
-<<<<<<< HEAD
         block: &'a SealedBlock<GnosisBlock>,
-    ) -> EthBlockExecutionCtx<'a> {
-        if block.number() > 12000 {
-            let mut out = Vec::new();
-            block.encode(&mut out);
-            // convert block_rlp to hex and output it to a file (append, and create if not exists)
-            let block_rlp_hex = hex::encode(out);
-
-            // std::fs::write("block_rlp.txt", format!("block_rlp for block {}: {}\n", block.number(), block_rlp_hex)).unwrap();
-            let mut file = OpenOptions::new()
-                .create(true)
-                .append(true)
-                .open("block_rlp.txt")
-                .unwrap();
-            writeln!(
-                file,
-                "block_rlp for block {}: {}",
-                block.number(),
-                block_rlp_hex
-            )
-            .unwrap();
-        }
-
-        EthBlockExecutionCtx {
-=======
-        block: &'a SealedBlock<Block>,
     ) -> Result<EthBlockExecutionCtx<'a>, Self::Error> {
         Ok(EthBlockExecutionCtx {
->>>>>>> c2fb892d
             parent_hash: block.header().parent_hash,
             parent_beacon_block_root: block.header().parent_beacon_block_root,
             ommers: &[],
